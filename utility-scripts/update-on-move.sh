--- conflicted
+++ resolved
@@ -27,15 +27,10 @@
 # Record the current commit SHA on the remote so the web based updater knows
 # which version is installed. If git is not available this step is skipped.
 CURRENT_SHA=""
-<<<<<<< HEAD
 CURRENT_BRANCH="main"
 if git rev-parse HEAD > /dev/null 2>&1; then
   CURRENT_SHA=$(git rev-parse HEAD)
   CURRENT_BRANCH=$(git rev-parse --abbrev-ref HEAD)
-=======
-if git rev-parse HEAD > /dev/null 2>&1; then
-  CURRENT_SHA=$(git rev-parse HEAD)
->>>>>>> 3298121f
 fi
 
 # --- Remote server configuration ---
@@ -73,13 +68,11 @@
 echo "Files copied."
 
 if [ -n "$CURRENT_SHA" ]; then
-<<<<<<< HEAD
   echo "Recording current version ${CURRENT_SHA} (${CURRENT_BRANCH}) on remote..."
   ssh -T "${REMOTE_USER}@${REMOTE_HOST}" "echo '${CURRENT_SHA}' > '${REMOTE_DIR}/last_sha.txt' && echo '${CURRENT_BRANCH}' > '${REMOTE_DIR}/last_branch.txt'"
-=======
+
   echo "Recording current version ${CURRENT_SHA} on remote..."
   ssh -T "${REMOTE_USER}@${REMOTE_HOST}" "echo '${CURRENT_SHA}' > '${REMOTE_DIR}/last_sha.txt'"
->>>>>>> 3298121f
 fi
 
 # --- Fix permissions remotely (now with proper path expansion) ---
