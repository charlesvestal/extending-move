--- conflicted
+++ resolved
@@ -94,12 +94,7 @@
 
 #### Updating
 
-<<<<<<< HEAD
-To update, you can use the similar `utility-scripts/update-on-move.command` or `utility-scripts/update-on-move.sh` to copy over the files and restart the webserver.
-Alternatively, run `python utility-scripts/github_update.py` to fetch the latest main branch ZIP if a new commit is available. The script restarts the local webserver and will automatically run `pip install --no-cache-dir -r requirements.txt` if the requirements file changed. It defaults to this repository but you can override the source with the `GITHUB_REPO` environment variable. Set `UPDATE_TMPDIR` if your system has limited space in `/tmp` to control where the ZIP is extracted. When installing dependencies the updater sets `TMPDIR=/data/UserData/tmp` so pip has enough space.
-=======
 To update, you can use the similar `utility-scripts/update-on-move.command` or `utility-scripts/update-on-move.sh` to copy over the files and restart the webserver. The script accepts `--dev` to skip installing dependencies and `--overwrite` to remove the existing directory before copying.
->>>>>>> 7079f493
 
 ### Manual Installation
 
