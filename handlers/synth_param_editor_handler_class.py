--- conflicted
+++ resolved
@@ -226,9 +226,6 @@
                 message += f" Library refresh failed: {refresh_message}"
         elif action in ['select_preset', 'new_preset']:
             if action == 'select_preset':
-<<<<<<< HEAD
-                message = ""
-=======
                 if is_core:
                     dest_name = os.path.basename(preset_path)
                     if dest_name.endswith('.json'):
@@ -236,8 +233,7 @@
                     save_path = os.path.join(NEW_PRESET_DIR, dest_name)
                     message = f"Core Library preset will be saved to {save_path}"
                 else:
-                    message = f"Selected preset: {os.path.basename(preset_path)}"
->>>>>>> 1b8e3d0d
+                    message = ""
         else:
             return self.format_error_response("Unknown action")
 
