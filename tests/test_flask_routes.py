--- conflicted
+++ resolved
@@ -104,7 +104,6 @@
     assert resp.json['success'] is True
 
 
-<<<<<<< HEAD
 def test_set_management_get(client, monkeypatch):
     def fake_get():
         return {
@@ -138,7 +137,7 @@
     resp = client.post('/set-management', data=data, content_type='multipart/form-data')
     assert resp.status_code == 200
     assert b'ok' in resp.data
-=======
+
 def test_place_files_post(client, monkeypatch):
     def fake_place(form):
         return {'message': 'placed', 'message_type': 'success'}
@@ -156,5 +155,4 @@
     monkeypatch.setattr(flask_app.refresh_handler, 'handle_post', fake_refresh)
     resp = client.post('/refresh', data={'action': 'refresh_library'})
     assert resp.status_code == 200
-    assert resp.json['message'] == 'refreshed'
->>>>>>> 8e1ec10c
+    assert resp.json['message'] == 'refreshed'