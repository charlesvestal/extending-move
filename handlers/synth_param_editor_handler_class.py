--- conflicted
+++ resolved
@@ -286,13 +286,10 @@
         "PitchModulation_Amount2",
         "Filter_ModAmount1",
         "Filter_ModAmount2",
-<<<<<<< HEAD
         "ModulationMatrix_Amount1",
         "ModulationMatrix_Amount2",
         "ModulationMatrix_Amount3",
-=======
         "Lfo_ModAmount",
->>>>>>> 00fe3ec3
     }
 
     def _build_param_item(self, idx, name, value, meta, label=None,
@@ -596,7 +593,6 @@
             ordered.extend(env_items.values())
             sections["Envelopes"] = ordered
 
-<<<<<<< HEAD
         if mod_items:
             ordered = []
             for idx in range(1, 4):
@@ -613,7 +609,7 @@
                     )
             ordered.extend(mod_items.values())
             sections["Modulation"] = ordered
-=======
+
         if lfo_items:
             rate = lfo_items.pop("Lfo_Rate", "")
             ratio = lfo_items.pop("Lfo_Ratio", "")
@@ -649,7 +645,6 @@
 
             ordered.extend(lfo_items.values())
             sections["LFO"] = ordered
->>>>>>> 00fe3ec3
 
         out_html = '<div class="drift-param-panels">'
         for sec in self.SECTION_ORDER:
