--- conflicted
+++ resolved
@@ -111,11 +111,7 @@
 
 3. Install dependencies:
 ```bash
-<<<<<<< HEAD
-pip install --no-cache-dir scipy soundfile librosa audiotsm
-=======
 pip install --no-cache-dir -r requirements.txt
->>>>>>> 8e0a79f2
 ```
 
 4. Copy files from your computer to your Move at /data/UserData/extending-move via whatever method you want (i.e. SFTP)
