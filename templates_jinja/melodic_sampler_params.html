{% extends "base.html" %}
{% block content %}
<h2>Melodic Sampler Preset Editor</h2>
<p><em>Edit parameter values and assign macros. Note that Macro assignments override other values.</em></p>
{% if message %}
  <p class="{{ message_type if message_type else ('success' if success else 'error') }}">{{ message }}</p>
{% endif %}
{% if not preset_selected %}
<div class="file-browser" data-root="{{ browser_root }}" data-action="{{ host_prefix }}/melodic-sampler" data-field="preset_select" data-value="select_preset" data-filter="melodicsampler">
    {{ file_browser_html | safe }}
</div>
<button id="create-new-btn" style="margin-bottom:1em;">Create New Melodic Sampler Preset</button>
<style>
  .modal {
    position: fixed;
    top: 0;
    left: 0;
    width: 100%;
    height: 100%;
    background: rgba(0,0,0,0.5);
    display: flex;
    align-items: center;
    justify-content: center;
    z-index: 1000;
  }
  .modal.hidden { display: none; }
  .modal-content {
    background: #fff;
    padding: 20px;
    border-radius: 4px;
    position: relative;
    z-index: 1001;
  }
  .modal-close { position: absolute; top: 10px; right: 10px; cursor: pointer; }
</style>
<div id="newPresetModal" class="modal hidden">
  <div class="modal-content">
    <span class="modal-close">&times;</span>
    <form method="post" action="{{ host_prefix }}/melodic-sampler" id="newPresetForm">
      <input type="hidden" name="action" value="new_preset">
      <input type="hidden" name="preset_select" value="{{ default_preset_path }}">
      <label>Preset Name:
        <input type="text" name="new_preset_name" required>
      </label>
      <button type="submit">Create</button>
    </form>
  </div>
</div>
{% else %}
<form method="post" action="{{ host_prefix }}/melodic-sampler" id="param-form">
    <input type="hidden" name="action" id="action-input" value="save_params">
    <input type="hidden" name="preset_select" value="{{ selected_preset }}">
    <input type="hidden" name="param_count" value="{{ param_count }}">
    {% set _display = selected_preset %}
    {% if selected_preset.startswith('/data/UserData/UserLibrary/Track Presets') %}
        {% set _display = '/' + selected_preset.split('/data/UserData/UserLibrary/Track Presets', 1)[1] %}
    {% elif selected_preset.startswith('examples/Track Presets') %}
        {% set _display = '/' + selected_preset.split('examples/Track Presets',1)[1] %}
    {% endif %}
    <p class="current-preset">Editing: {{ _display }}</p>
    {% set _basename = selected_preset.split('/')[-1] %}
    {% if _basename.endswith('.json') or _basename.endswith('.ablpreset') %}
        {% set _prefill = _basename.rsplit('.', 1)[0] %}
    {% else %}
        {% set _prefill = _basename %}
    {% endif %}
    <div class="preset-controls">
        <label>Preset Name:
            <input type="text" name="new_preset_name" id="new-preset-name" data-original-name="{{ _basename }}" data-original-base="{{ _prefill }}" value="{{ _prefill }}" {% if not rename_checked %}disabled{% endif %}>
        </label>
        <label><input type="checkbox" name="rename" id="rename-checkbox" {% if rename_checked %}checked{% endif %}> Save as new</label>
    </div>
    <div class="preset-actions">
        <button type="submit" id="save-params-btn" disabled>Save Parameters</button>
        <button type="submit" onclick="document.getElementById('action-input').value='reset_preset';">Choose Another Preset</button>
        <button type="button" id="randomize-btn">Randomize</button>
    </div>
    <div class="macro-knobs-section">
        <h3>Macros</h3>
        {{ macro_knobs_html | safe }}
    </div>
<<<<<<< HEAD
    <p class="current-sample">Sample: {{ sample_name if sample_name else 'None' }}</p>
    {% if sample_path %}
    <p class="current-sample-path">Path: {{ sample_path }}</p>
    {% endif %}
    <input type="hidden" name="macros_data" id="macros-data-input" value='{{ macros_json }}'>
    <input type="hidden" id="available-params-input" value='{{ available_params_json }}'>
    <input type="hidden" id="param-paths-input" value='{{ param_paths_json }}'>
    <div id="macro-sidebar" class="macro-sidebar hidden">
        <h3 id="macro-sidebar-title"></h3>
        <label>Custom Name: <input type="text" id="macro-name-input" placeholder="No name specified"></label>
        <div class="macro-assigned-list"></div>
        <div class="macro-add-section">
            <button type="button" id="macro-add-param">Add</button>
        </div>
        <button type="button" id="macro-sidebar-close">Close</button>
    </div>
    <div id="sidebar-overlay" class="sidebar-overlay hidden"></div>
=======
    <!-- macros fixed, no sidebar -->
>>>>>>> 167c000f
    <div class="param-list">
        {{ params_html | safe }}
    </div>

</form>

{% endif %}
{% endblock %}
{% block scripts %}
<script type="module" src="{{ host_prefix }}/static/file_browser.js"></script>
<script src="{{ host_prefix }}/static/shared.js"></script>
<script>
  window.inputKnobsOptions = { knobDiameter: 32 };
</script>
<script type="module" src="{{ host_prefix }}/static/synth_params.js"></script>
<script src="{{ host_prefix }}/static/input-knobs.js"></script>
<script src="{{ host_prefix }}/static/params_knobs.js"></script>
<script src="{{ host_prefix }}/static/rect-slider.js"></script>
<script>
window.driftSchema = {{ schema_json|safe }};
</script>
<script>
document.addEventListener('DOMContentLoaded', () => {
  const cb = document.getElementById('rename-checkbox');
  const nameInput = document.getElementById('new-preset-name');
  const saveBtn = document.getElementById('save-params-btn');
  const form = document.getElementById('param-form');
  if (cb) cb.addEventListener('change', updateSaveState);

  const initialValues = {};

  function recordInitial() {
    if (!form) return;
    form.querySelectorAll('input[type="hidden"][name^="param_"], input[type="hidden"][name^="macro_"]').forEach(inp => {
      initialValues[inp.name] = inp.value;
      inp.addEventListener('change', updateSaveState);
    });
  }

  function hasChanges() {
    if (cb && cb.checked) return true;
    for (const [name, val] of Object.entries(initialValues)) {
      const cur = form.querySelector(`[name="${name}"]`);
      if (cur && cur.value !== val) return true;
    }
    return false;
  }

  function updateSaveState() {
    if (!saveBtn) return;
    saveBtn.disabled = !hasChanges();
  }

  if (form) {
    recordInitial();
    updateSaveState();

    const orig = nameInput ? nameInput.dataset.originalName : null;
    if (orig && cb && nameInput) {
      form.addEventListener('submit', (e) => {
        if (!cb.checked) return;
        const actionField = document.getElementById('action-input');
        if (actionField && actionField.value !== 'save_params') return;
        let newName = nameInput.value.trim();
        if (!newName.endsWith('.ablpreset') && !newName.endsWith('.json')) {
          newName += '.ablpreset';
        }
        if (newName === orig) {
          if (!confirm('This will overwrite the existing preset. Continue?')) {
            e.preventDefault();
          }
        }
      });
    }
  }
});
</script>
{% endblock %}<|MERGE_RESOLUTION|>--- conflicted
+++ resolved
@@ -79,7 +79,6 @@
         <h3>Macros</h3>
         {{ macro_knobs_html | safe }}
     </div>
-<<<<<<< HEAD
     <p class="current-sample">Sample: {{ sample_name if sample_name else 'None' }}</p>
     {% if sample_path %}
     <p class="current-sample-path">Path: {{ sample_path }}</p>
@@ -87,19 +86,9 @@
     <input type="hidden" name="macros_data" id="macros-data-input" value='{{ macros_json }}'>
     <input type="hidden" id="available-params-input" value='{{ available_params_json }}'>
     <input type="hidden" id="param-paths-input" value='{{ param_paths_json }}'>
-    <div id="macro-sidebar" class="macro-sidebar hidden">
-        <h3 id="macro-sidebar-title"></h3>
-        <label>Custom Name: <input type="text" id="macro-name-input" placeholder="No name specified"></label>
-        <div class="macro-assigned-list"></div>
-        <div class="macro-add-section">
-            <button type="button" id="macro-add-param">Add</button>
-        </div>
-        <button type="button" id="macro-sidebar-close">Close</button>
-    </div>
-    <div id="sidebar-overlay" class="sidebar-overlay hidden"></div>
-=======
+
     <!-- macros fixed, no sidebar -->
->>>>>>> 167c000f
+
     <div class="param-list">
         {{ params_html | safe }}
     </div>
