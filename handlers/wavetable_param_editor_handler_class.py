--- conflicted
+++ resolved
@@ -1109,13 +1109,9 @@
                     if sec == "Filter":
                         group_items.extend(self._arrange_filter_panel(items))
                     elif sec == "Envelopes":
-<<<<<<< HEAD
-                        group_items.extend(self._arrange_envelope_panel(items, label))
-=======
                         group_items.extend(self._arrange_envelope_panel(items))
                     elif sec == "Modulation" and label.startswith("LFO"):
                         group_items.extend(self._arrange_lfo_panel(items))
->>>>>>> b586d4f2
                     else:
                         group_items.extend(items.values())
             if sections.get(sec):
