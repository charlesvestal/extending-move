--- conflicted
+++ resolved
@@ -1,11 +1,7 @@
 #!/usr/bin/env python3
 import os
 import json
-<<<<<<< HEAD
-=======
-import cgi
 import logging
->>>>>>> e714cce0
 from handlers.base_handler import BaseHandler
 
 logger = logging.getLogger(__name__)
