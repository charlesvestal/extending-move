--- conflicted
+++ resolved
@@ -29,24 +29,10 @@
   - View and download samples in a drum rack preset
   - Reverse or time stretch samples to a target BPM and length with different algorithms for melodic or rhythmic content
 
-<<<<<<< HEAD
-- **Drift Preset Editor**
-  - Modify any Drift parameter value
-  - Manage macro assignments and custom names in the same interface
-  - Set custom range values for macro‑controlled parameters
-  - Macro knobs preview their effect on mapped parameters in real time
-  - Save changes as a new preset file
-  - Numeric parameters use sliders with an input field
-  - Slider steps are 0.01 for values near ±1 and adapt to the parameter's default precision
-  - Double-click a slider or knob to reset it to its default value (0 if unspecified)
-  - Per-control drag sensitivity can be tweaked with the `data-sensitivity` attribute
-  - Enum parameters provide a dropdown of options
-  - Create new presets starting from the included Analog Shape example
-=======
+
 - **Drift and Wavetable Preset Editor**
   - Modify any preset parameter value or create a preset from scratch
   - Manage macro knob assignments and preview their effect on mapped parameters in real time
->>>>>>> b1b72989
  
 - **MIDI Import**
   - Upload MIDI files to create new Melodic or Drum Sets
