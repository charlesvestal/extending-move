--- conflicted
+++ resolved
@@ -10,13 +10,10 @@
 from handlers.reverse_handler_class import ReverseHandler
 from handlers.restore_handler_class import RestoreHandler
 from handlers.slice_handler_class import SliceHandler
-<<<<<<< HEAD
 from handlers.set_management_handler_class import SetManagementHandler
-=======
 from handlers.synth_preset_inspector_handler_class import SynthPresetInspectorHandler
 from handlers.file_placer_handler_class import FilePlacerHandler
 from handlers.refresh_handler_class import RefreshHandler
->>>>>>> 8e1ec10c
 from dash import Dash, html
 from core.reverse_handler import get_wav_files
 import cgi
@@ -40,13 +37,10 @@
 reverse_handler = ReverseHandler()
 restore_handler = RestoreHandler()
 slice_handler = SliceHandler()
-<<<<<<< HEAD
 set_management_handler = SetManagementHandler()
-=======
 synth_handler = SynthPresetInspectorHandler()
 file_placer_handler = FilePlacerHandler()
 refresh_handler = RefreshHandler()
->>>>>>> 8e1ec10c
 dash_app = Dash(__name__, server=app, routes_pathname_prefix="/dash/")
 dash_app.layout = html.Div([html.H1("Move Dash"), html.P("Placeholder")])
 
@@ -125,7 +119,6 @@
     )
 
 
-<<<<<<< HEAD
 @app.route("/set-management", methods=["GET", "POST"])
 def set_management():
     message = None
@@ -151,7 +144,7 @@
         active_tab="set-management",
     )
 
-=======
+
 @app.route("/synth-macros", methods=["GET", "POST"])
 def synth_macros():
     message = None
@@ -202,7 +195,6 @@
     result = refresh_handler.handle_post(form)
     return jsonify(result)
 
->>>>>>> 8e1ec10c
 
 @app.route("/detect-transients", methods=["POST"])
 def detect_transients_route():
