--- conflicted
+++ resolved
@@ -46,13 +46,8 @@
   </form>
   <form method="get" action="{{ host_prefix }}/set-inspector" style="margin-left:1rem; display:inline;">
     <button type="submit">Choose Another Set</button>
-<<<<<<< HEAD
-  </form>
+  </form> -->
   <div style="margin-top:1rem; display:flex; align-items:center;">
-=======
-  </form> -->
-  <div style="margin-top:1rem;">
->>>>>>> fdbfae5f
     <label for="envelope_select">Envelope:</label>
     <select id="envelope_select">{{ clip_options | safe }}</select>
     <button id="editEnvBtn" type="button" style="margin-left:0.5rem; display:none;">Edit Envelope</button>
