--- conflicted
+++ resolved
@@ -247,95 +247,92 @@
         return "Other"
 
     def generate_params_html(self, params):
-        """Return HTML controls for the given parameter values."""
-        if not params:
-            return '<p>No parameters found.</p>'
-
-        schema = load_drift_schema()
-        sections = {s: [] for s in self.SECTION_ORDER}
-<<<<<<< HEAD
-        item_map = {}
-=======
-        filter_items = {}
->>>>>>> 2d61f92d
-
-        for i, item in enumerate(params):
-            name = item['name']
-            val = item['value']
-            meta = schema.get(name, {})
-            p_type = meta.get('type')
-
-            label = self.LABEL_OVERRIDES.get(name, name)
-            html = '<div class="param-item">'
-            html += f'<label>{label}: '
-            if p_type == 'enum' and meta.get('options'):
-                html += f'<select name="param_{i}_value">'
-                for opt in meta['options']:
-                    selected = ' selected' if str(val) == str(opt) else ''
-                    html += f'<option value="{opt}"{selected}>{opt}</option>'
-                html += '</select>'
-            else:
-                min_attr = f' data-min="{meta.get("min")}"' if meta.get("min") is not None else ''
-                max_attr = f' data-max="{meta.get("max")}"' if meta.get("max") is not None else ''
-                val_attr = f' data-value="{val}"'
-                unit_attr = f' data-unit="{meta.get("unit")}"' if meta.get("unit") else ''
-                dec_attr = f' data-decimals="{meta.get("decimals")}"' if meta.get("decimals") is not None else ''
-                display_id = f'param_{i}_display'
-                html += (
-                    f'<div id="param_{i}_dial" class="param-dial" data-target="param_{i}_value" data-display="{display_id}"{min_attr}{max_attr}{val_attr}{unit_attr}{dec_attr}></div>'
-                )
-                html += f'<span id="{display_id}" class="param-number"></span>'
-                html += f'<input type="hidden" name="param_{i}_value" value="{val}">'
-            html += '</label>'
-            html += f'<input type="hidden" name="param_{i}_name" value="{name}">' 
-            html += '</div>'
-
-            section = self._get_section(name)
-<<<<<<< HEAD
+    """Return HTML controls for the given parameter values."""
+    if not params:
+        return '<p>No parameters found.</p>'
+
+    schema = load_drift_schema()
+    sections = {s: [] for s in self.SECTION_ORDER}
+    item_map = {}
+    filter_items = {}
+
+    for i, item in enumerate(params):
+        name = item['name']
+        val = item['value']
+        meta = schema.get(name, {})
+        p_type = meta.get('type')
+
+        label = self.LABEL_OVERRIDES.get(name, name)
+        html = '<div class="param-item">'
+        html += f'<label>{label}: '
+        if p_type == 'enum' and meta.get('options'):
+            html += f'<select name="param_{i}_value">'
+            for opt in meta['options']:
+                selected = ' selected' if str(val) == str(opt) else ''
+                html += f'<option value="{opt}"{selected}>{opt}</option>'
+            html += '</select>'
+        else:
+            min_attr = f' data-min="{meta.get("min")}"' if meta.get("min") is not None else ''
+            max_attr = f' data-max="{meta.get("max")}"' if meta.get("max") is not None else ''
+            val_attr = f' data-value="{val}"'
+            unit_attr = f' data-unit="{meta.get("unit")}"' if meta.get("unit") else ''
+            dec_attr = f' data-decimals="{meta.get("decimals")}"' if meta.get("decimals") is not None else ''
+            display_id = f'param_{i}_display'
+            html += (
+                f'<div id="param_{i}_dial" class="param-dial" data-target="param_{i}_value" data-display="{display_id}"{min_attr}{max_attr}{val_attr}{unit_attr}{dec_attr}></div>'
+            )
+            html += f'<span id="{display_id}" class="param-number"></span>'
+            html += f'<input type="hidden" name="param_{i}_value" value="{val}">'
+        html += '</label>'
+        html += f'<input type="hidden" name="param_{i}_name" value="{name}">' 
+        html += '</div>'
+
+        section = self._get_section(name)
+        if section == "Filter":
+            filter_items[name] = html
+        else:
             sections[section].append(html)
-            item_map[name] = html
-=======
-            if section == "Filter":
-                filter_items[name] = html
-            else:
-                sections[section].append(html)
-
-        if filter_items:
-            filter_rows = [
-                ["Filter_Frequency", "Filter_Type", "Filter_Tracking"],
-                ["Filter_Resonance", "Filter_HiPassFrequency"],
-                [
-                    "Filter_ModSource1",
-                    "Filter_ModAmount1",
-                    "Filter_ModSource2",
-                    "Filter_ModAmount2",
-                ],
-            ]
-            ordered = []
-            for row in filter_rows:
-                row_html = "".join(filter_items.pop(p, "") for p in row if p in filter_items)
-                if row_html:
-                    ordered.append(f'<div class="param-row">{row_html}</div>')
-            ordered.extend(filter_items.values())
-            sections["Filter"] = ordered
->>>>>>> 2d61f92d
-
-        out_html = '<div class="drift-param-panels">'
-        for sec in self.SECTION_ORDER:
-            items = sections.get(sec)
-            if not items:
-                continue
-            cls = sec.lower().replace(' ', '-').replace('+', '')
-            out_html += f'<div class="param-panel {cls}"><h3>{sec}</h3>'
-            if sec == "Envelopes":
-                out_html += self._envelope_rows_html(item_map)
-            else:
-                out_html += '<div class="param-items">'
-                out_html += ''.join(items)
-                out_html += '</div>'
+
+        item_map[name] = html
+
+    # Handle Filter section with rows if needed
+    if filter_items:
+        filter_rows = [
+            ["Filter_Frequency", "Filter_Type", "Filter_Tracking"],
+            ["Filter_Resonance", "Filter_HiPassFrequency"],
+            [
+                "Filter_ModSource1",
+                "Filter_ModAmount1",
+                "Filter_ModSource2",
+                "Filter_ModAmount2",
+            ],
+        ]
+        ordered = []
+        for row in filter_rows:
+            row_html = "".join(filter_items.pop(p, "") for p in row if p in filter_items)
+            if row_html:
+                ordered.append(f'<div class="param-row">{row_html}</div>')
+        # Add any remaining items not in a defined row
+        ordered.extend(filter_items.values())
+        sections["Filter"] = ordered
+
+    # Final HTML output
+    out_html = '<div class="drift-param-panels">'
+    for sec in self.SECTION_ORDER:
+        items = sections.get(sec)
+        if not items:
+            continue
+        cls = sec.lower().replace(' ', '-').replace('+', '')
+        out_html += f'<div class="param-panel {cls}"><h3>{sec}</h3>'
+        if sec == "Envelopes":
+            out_html += self._envelope_rows_html(item_map)
+        else:
+            out_html += '<div class="param-items">'
+            out_html += ''.join(items)
             out_html += '</div>'
         out_html += '</div>'
-        return out_html
+    out_html += '</div>'
+    return out_html
 
     def _envelope_rows_html(self, item_map):
         rows = [
