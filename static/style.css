--- conflicted
+++ resolved
@@ -481,7 +481,6 @@
     margin: 0.25rem;
     display: inline-block;
 }
-<<<<<<< HEAD
 
 /* Layout for the Drift parameter editor */
 .drift-param-panels {
@@ -514,14 +513,14 @@
     flex-direction: column;
     align-items: center;
     width: 90px;
-=======
+
 .param-number {
     margin-left: 0.5rem;
     min-width: 60px;
     display: inline-block;
     text-align: right;
 }
+  
 .param-item {
     margin-bottom: 0.75rem;
->>>>>>> 8728d119
-}+  }