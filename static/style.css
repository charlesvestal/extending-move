/* Add Ableton Sans font faces with correct filenames */
@font-face {
    font-family: 'Ableton Sans';
    src: url('/static/fonts/ableton-sans-regular.2667c981.woff2') format('woff2'),
         url('/static/fonts/ableton-sans-regular.96781b02.woff') format('woff');
    font-weight: 400;
    font-style: normal;
}

@font-face {
    font-family: 'Ableton Sans';
    src: url('/static/fonts/ableton-sans-regular-italic.57c63ecd.woff2') format('woff2'),
         url('/static/fonts/ableton-sans-regular-italic.3396038c.woff') format('woff');
    font-weight: 400;
    font-style: italic;
}

@font-face {
    font-family: 'Ableton Sans';
    src: url('/static/fonts/ableton-sans-medium.0cbbf7a5.woff2') format('woff2'),
         url('/static/fonts/ableton-sans-medium.1dc02bda.woff') format('woff');
    font-weight: 500;
    font-style: normal;
}

@font-face {
    font-family: 'Ableton Sans';
    src: url('/static/fonts/ableton-sans-medium-italic.0b876bb7.woff2') format('woff2'),
         url('/static/fonts/ableton-sans-medium-italic.2f6b17c5.woff') format('woff');
    font-weight: 500;
    font-style: italic;
}

@font-face {
    font-family: 'Ableton Sans';
    src: url('/static/fonts/ableton-sans-bold.3852fc5e.woff2') format('woff2'),
         url('/static/fonts/ableton-sans-bold.72207915.woff') format('woff');
    font-weight: 700;
    font-style: normal;
}

@font-face {
    font-family: 'Ableton Sans';
    src: url('/static/fonts/ableton-sans-bold-italic.472dc9f8.woff2') format('woff2'),
         url('/static/fonts/ableton-sans-bold-italic.e6c549c2.woff') format('woff');
    font-weight: 700;
    font-style: italic;
}

/* Base styles */
body {
    font-family: 'Ableton Sans', Arial, sans-serif;
    margin: 0;
    padding: 0;
    background-color: #f8f8f8;
    color: #262626;
    line-height: 1.5;
    -webkit-font-smoothing: antialiased;
    -moz-osx-font-smoothing: grayscale;
}

.text-lg {
    font-size: 1.125rem;
}

@media (min-width: 768px) {
  .md\:text-xl {
    font-size: 2.375rem;
    line-height: 3.125rem;
    letter-spacing: normal;
  }
}

.font-medium {
    font-weight: 500;
}

.mb-3 {
    margin-bottom: 0.75rem;
}

.first\:mt-0:first-child {
    margin-top: 0;
}

.mt-0 {
    margin-top: 0;
}

h1, h2, h3, h4 {
    font-family: 'Ableton Sans', Arial, sans-serif;
    font-weight: 500;
    color: #262626;
    margin-top: 0;
}

#header, #footer
{
    margin-left:10px;
}

h1 {
    font-size: 2.375rem;
    font-weight: 500;
    color: #262626;
    line-height: 3.125rem;
    margin: 1.5rem 0;
    padding-bottom: 0.5rem;
    padding-left: 0.4rem;
    border-bottom: none;
}

h2 {
    font-size: 1.5rem;
    margin-bottom: 1rem;
}

h3 {
    font-size: 1.25rem;
    margin-bottom: 0.5rem;
}

/* Header/Navigation */
.tab {
    display: flex;
    background-color: transparent;
    overflow: visible;
}

.tab button,
.tab a {
    background: transparent;
    border: none;
    padding: 0.75rem 1.25rem;
    color: #262626;
    font-size: 1rem;
    font-weight: 400;
    margin-right: 0.25rem;
    transition: color 0.2s;
    text-decoration: none;
}

.tab button:hover,
.tab a:hover {
    color: #262626;
    background-color: transparent;
}

.tab button.active,
.tab a.active {
    color: #ff764d;
    background-color: transparent;
    border-bottom: none;
    border-radius: 0;
}

/* Main content area */
.tabcontent {
    background-color: white;
    border-radius: 4px;
    border: none;
    margin: 0;
    padding: 2rem;
    box-shadow: 0 1px 3px rgba(0,0,0,0.05);
}

/* Form elements */
input[type="text"],
input[type="number"],
input[type="file"],
select {
    /* display: block; */
    /* width: 100%; */
    max-width: 400px;
    padding: 0.625rem;
    /* margin-bottom: 1rem; */
    border: 1px solid #ddd;
    border-radius: 4px;
    font-size: 0.875rem;
    background-color: white;
    /* font-family: 'Ableton Sans', Arial, sans-serif; */
}

label {
    display: block;
    font-weight: 500;
    margin-bottom: 0.5rem;
    color: #444;
}

.slice-even-group label, .slice-transient-group label {   
    display: inline;
    margin-bottom: 0;
    font-weight: 500;
    color: #444;
}

button, 
input[type="submit"] {
    background-color: #0000ff;
    color: white;
    border: none;
    border-radius: 0px;
    padding: 0.625rem 1.25rem;
    font-size: 1rem;
    line-height: 1.5rem;
    font-weight: 500;
    cursor: pointer;
    transition: background-color 0.2s;
    margin-right: 0.5rem;
    margin-bottom: 0.5rem;
    margin-top: 0.5rem;
    font-family: 'Ableton Sans', Arial, sans-serif;
}

.drum-grid button {
    margin-left: 0.5rem;
}

button:hover, 
input[type="submit"]:hover {
    background-color: #0000cc;
}

/* Card styling for grid layouts */
.drum-grid {
    display: flex;
    flex-direction: column;
    gap: 1rem;
    margin: 1.5rem 0;
}

.drum-grid-row {
    display: flex;
    gap: 1rem;
}

.drum-grid-row .drum-cell {
    flex: 1 1 0;
    min-width: 0;
}

.drum-cell {
    background-color: #f5f5f5;
    border-radius: 4px;
    border: 1px solid #ddd;
    padding: 1rem;
    display: flex;
    flex-direction: column;
    transition: box-shadow 0.2s;
}

.sample-name {
    overflow-wrap: break-word;
    word-break: break-all;
}

.drum-cell:hover {
    box-shadow: 0 2px 8px rgba(0,0,0,0.1);
}

.pad-number {
    font-weight: 600;
    color: #555;
}

/* Waveform styling */
.waveform-container {
    background-color: white;
    border: 1px solid #ddd;
    border-radius: 4px;
    margin: 0.5rem 0;
    padding: 0.5rem;
    min-height: 64px;
    cursor: pointer;
}

#waveform {
    border: 1px solid #ddd;
    border-radius: 4px;
    background-color: #f5f5f5;
    margin-bottom: 1rem;
}

/* Success/Error messages */
.success {
    color: #00a550;
    padding: 0.75rem;
    background-color: #e6f7ef;
    border-radius: 4px;
    margin-bottom: 1rem;
}

.error {
    color: #d73a49;
    padding: 0.75rem;
    background-color: #ffeef0;
    border-radius: 4px;
    margin-bottom: 1rem;
}

/* Informational messages */
.info {
    color: #155724;
    padding: 0.75rem;
    background-color: #e9f7fc;
    border-radius: 4px;
    margin-bottom: 1rem;
}

.current-preset {
    font-weight: 500;
    margin-bottom: 1rem;
}

/* Chord grid styling */
.chord-list {
    margin-top: 2rem;
}

.chord-preview {
    background-color: #f5f5f5;
    border-radius: 4px;
    overflow: hidden;
}

/* Dropdown styling */
select {
    -webkit-appearance: none;
    -moz-appearance: none;
    appearance: none;
    background-image: url("data:image/svg+xml;charset=utf-8,%3Csvg xmlns='http://www.w3.org/2000/svg' width='16' height='16' viewBox='0 0 24 24' fill='none' stroke='%23262626' stroke-width='2' stroke-linecap='round' stroke-linejoin='round'%3E%3Cpath d='M6 9l6 6 6-6'/%3E%3C/svg%3E");
    background-repeat: no-repeat;
    background-position: right 0.75rem center;
    background-size: 16px;
    padding-right: 2.5rem;
    border: 1px solid #ddd;
}

/* Section titles */
.tabcontent h2 {
    font-size: 1.5rem;
    font-weight: 500;
    margin-bottom: 1.5rem;
    border-bottom: none;
}

/* List in dropdown */
/* select option {
    font-family: 'Ableton Sans', Arial, sans-serif;
    padding: 0.5rem;
} */

/* Responsive adjustments */
@media (max-width: 768px) {
    .tab {
        flex-wrap: wrap;
    }
    
    .tab button {
        flex: 1 0 auto;
    }
    
    .tabcontent {
        margin: 1rem 0.5rem;
        padding: 1rem;
    }
}


/* Sample-info layout tweaks */
.sample-info .sample-header {
    display: flex;
    align-items: center;
    gap: 0.5rem;
}

.sample-info .sample-actions {
    display: flex;
    align-items: center;
    gap: 0.5rem;
    margin-top: 0.5rem;
    flex-wrap: wrap;
}

/* Push sample-info to bottom of the cell */
.drum-cell .sample-info {
    margin-top: auto;
}
/* File browser styling */
.file-tree { list-style: none; padding-left: 0; }
.file-tree ul { list-style: none; margin-left: 1rem; padding-left: 0; }
.file-tree li { margin: 0; }
.file-tree .dir > span,
.file-tree .file-entry button { display: block; width: 100%; cursor: pointer; border: none; background: none; text-align: left; padding: 0; }
.file-tree .dir > span:hover,
.file-tree .file-entry button:hover { background: #f0f0f0; }
.file-tree .file-entry button { color: #0066cc; }
.file-tree .dir.closed > span::before { content: "\25B6"; display: inline-block; width: 1em; }
.file-tree .dir.open > span::before { content: "\25BC"; display: inline-block; width: 1em; }
.hidden { display: none; }
.file-tree .dir, .file-tree .file-entry {margin-left: 10px;}
.file-browser {
    max-height: 240px;
    overflow-y: auto;
    border: 1px solid #ccc;
    padding: 0.25rem;
}

/* Pad grid for set management */
.pad-grid {
    display: grid;
    grid-template-columns: repeat(8, 1fr);
    gap: 0.25rem;
    margin-bottom: 1rem;
    max-width:600px;
}

.pad-cell {
    box-shadow: inset 0 0 0 2px transparent;
    border-radius: 4px;
    padding: 0.5rem;
    text-align: center;
    font-weight: 600;
    box-sizing: border-box;
    height:45px;
}

.pad-cell.free {
    cursor: pointer;
    background: #f0f0f0;
}

.pad-cell.occupied {
    cursor: default;
    background: #ffeef0;
}

.pad-grid input[type="radio"] {
    display: none;
}

.pad-grid input[type="radio"]:checked + label {
    box-shadow: inset 0 0 0 2px #333;
    background: #d0e8ff;
}



/* Small icon button for reverting samples */
.sample-header .revert-button {
    background: none;
    border: none;
    padding: 0;
    font-size: 18px;
    line-height: 1;
    cursor: pointer;
}


/* Knob interface layout */
#knob-container {
    display: flex;
    flex-wrap: wrap;
    gap: 1rem;
}

.knob-group {
    display: flex;
    flex-direction: column;
    align-items: center;
    padding: 0.5rem;
}

.knob-group > * {
    margin: 0.5rem 0;
}

/* Parameter editor dials */
.param-dial {
    margin: 0.25rem;
    display: inline-block;
}

.param-slider {
    margin: 0.25rem;
    display: inline-block;
}

.param-label {
    font-size: 0.8rem;
    text-align: center;
    margin-bottom: 0.25rem;
}

.param-pair {
    display: flex;
    flex-direction: column;
    align-items: center;
}

.pitch-mod-label {
    width: 100%;
    text-align: center;
    font-weight: bold;
    margin-top: 0.5rem;
}

.freq-mod-label {
    width: 100%;
    text-align: center;
    font-weight: bold;
    margin-top: 0.5rem;
}

.pitch-mod-row {
    justify-content: center;
}

.filter-mod-row {
    justify-content: center;
}

.mod-matrix-row {
    justify-content: center;
}

.mod-label {
    font-weight: bold;
    margin-bottom: 0.25rem;
    text-align: center;
    width: 100%;
}

.param-toggle {
    margin: 0.25rem;
    display: inline-block;
}

/* Layout for the Drift parameter editor */
.drift-param-panels {
    display: flex;
    gap: 0.5rem;
    margin-top: 1rem;
}

.param-panel {
    border: 1px solid #ccc;
    padding: 0.5rem;
    display: flex;
    flex-direction: column;
    flex: 1;
}

.param-panel.oscillators,
.param-panel.envelopes {
    flex: 2;
}

.param-panel.filter .param-items {
    flex-direction: column;
}

.param-row {
    display: flex;
    gap: 0.5rem;
}

.param-columns {
    display: flex;
    gap: 0.5rem;
}

.param-column {
    display: flex;
    flex-direction: column;
    flex: 1;
}

/* Ensure hidden rows stay hidden despite flex layout */

.param-row.hidden,
.param-item.hidden {
    display: none;
}


.param-row-label {
    width: 80px;
    display: flex;
    align-items: center;
    font-weight: bold;
}

.param-items {
    display: flex;
    flex-wrap: wrap;
    gap: 0.5rem;
}

.param-item {
    display: flex;
    flex-direction: column;
    align-items: center;
    /* width: 90px; */
}
.param-number {
    margin-left: 0.5rem;
    min-width: 60px;
    display: inline-block;
    text-align: right;
}

.param-input {
    margin: 0.25rem;
    width: 80px;
    text-align: center;
}
  
.param-item {
    margin-bottom: 0.75rem;
  }

<<<<<<< HEAD
.macro-knob-row {
    display: flex;
    gap: 0.5rem;
    justify-content: center;
    margin: 0.5rem 0 1rem 0;
}

.macro-knob {
    display: flex;
    flex-direction: column;
    align-items: center;
}

.macro-label {
    font-size: 0.8rem;
    margin-bottom: 0.25rem;
}

.macro-number {
    margin-top: 0.25rem;
    font-size: 0.8rem;
=======
/* Layout for preset editor controls */
.preset-controls {
    display: flex;
    align-items: center;
    gap: 0.5rem;
    margin-bottom: 1rem;
}
.preset-controls label {
    margin-bottom: 0;
>>>>>>> 189fe5d2
}
<|MERGE_RESOLUTION|>--- conflicted
+++ resolved
@@ -621,7 +621,6 @@
     margin-bottom: 0.75rem;
   }
 
-<<<<<<< HEAD
 .macro-knob-row {
     display: flex;
     gap: 0.5rem;
@@ -643,7 +642,6 @@
 .macro-number {
     margin-top: 0.25rem;
     font-size: 0.8rem;
-=======
 /* Layout for preset editor controls */
 .preset-controls {
     display: flex;
@@ -653,5 +651,4 @@
 }
 .preset-controls label {
     margin-bottom: 0;
->>>>>>> 189fe5d2
-}
+}
