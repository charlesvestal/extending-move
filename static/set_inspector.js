export function initSetInspector() {
  // Show selected set name when choosing a pad
  const grid = document.querySelector('#setSelectForm .pad-grid');
  const nameSpan = document.getElementById('selected-set-name');
  if (grid && nameSpan) {
    grid.querySelectorAll('input[name="pad_index"]').forEach(radio => {
      radio.addEventListener('change', () => {
        const label = grid.querySelector(`label[for="${radio.id}"]`);
        nameSpan.textContent = label?.dataset.name || '';
      });
    });
  }

  // Auto-load clip when a clip cell is clicked
  const clipGrid = document.querySelector('#clipSelectForm .pad-grid');
  const clipNameSpan = document.getElementById('selected-clip-name');
  if (clipGrid) {
    const form = document.getElementById('clipSelectForm');
    clipGrid.querySelectorAll('input[name="clip_select"]').forEach(radio => {
      radio.addEventListener('change', () => {
        const label = clipGrid.querySelector(`label[for="${radio.id}"]`);
        if (clipNameSpan) {
          clipNameSpan.textContent = label?.dataset.name || '';
        }
        form.submit();
      });
    });
  }

  const dataDiv = document.getElementById('clipData');
  if (!dataDiv) return;
  const notes = JSON.parse(dataDiv.dataset.notes || '[]');
  const envelopes = JSON.parse(dataDiv.dataset.envelopes || '[]');
  const region = parseFloat(dataDiv.dataset.region || '4');
  const loopStart = parseFloat(dataDiv.dataset.loopStart || '0');
  const loopEnd = parseFloat(dataDiv.dataset.loopEnd || String(region));
  const paramRanges = JSON.parse(dataDiv.dataset.paramRanges || '{}');
  const canvas = document.getElementById('clipCanvas');
  const ctx = canvas.getContext('2d');
  const velCanvas = document.getElementById('velocityCanvas');
  const vctx = velCanvas ? velCanvas.getContext('2d') : null;
  const piano = document.getElementById('clipEditor');
  const timebase = piano ? parseInt(piano.getAttribute('timebase') || '16', 10) : 16;
  const xruler = piano ? parseInt(piano.getAttribute('xruler') || '24', 10) : 24;
  const yruler = piano ? parseInt(piano.getAttribute('yruler') || '24', 10) : 24;
  const kbwidth = piano ? parseInt(piano.getAttribute('kbwidth') || '40', 10) : 40;
  const ticksPerBeat = timebase / 4;
  if (piano && canvas) {
    const w = parseInt(piano.getAttribute('width') || piano.clientWidth || 0, 10);
    const h = parseInt(piano.getAttribute('height') || piano.clientHeight || 0, 10);
    canvas.width = w - (yruler + kbwidth);
    canvas.height = h - xruler;
    canvas.style.left = `${yruler + kbwidth}px`;
    canvas.style.top = `${xruler}px`;
    if (velCanvas && vctx) {
      velCanvas.width = canvas.width;
      velCanvas.style.left = `${yruler + kbwidth}px`;
      velCanvas.style.top = `${h}px`;
    }
  }
  const envSelect = document.getElementById('envelope_select');
  const legendDiv = document.getElementById('paramLegend');
  const valueDiv = document.getElementById('envValue');
  const saveClipForm = document.getElementById('saveClipForm');
  const notesInput = document.getElementById('clip_notes_input');
  const envsInput = document.getElementById('clip_envelopes_input');
  const regionInput = document.getElementById('region_end_input');
  const loopStartInput = document.getElementById('loop_start_input');
  const loopEndInput = document.getElementById('loop_end_input');

  let editing = false;
  let drawing = false;
  let dirty = false;
  let currentEnv = [];
  let tailEnv = [];
  let envInfo = null;

  if (piano) {
    if (!piano.sequence) piano.sequence = [];
    piano.sequence = notes.map(n => ({
      t: Math.round(n.startTime * ticksPerBeat),
      n: n.noteNumber,
      g: Math.round(n.duration * ticksPerBeat),
<<<<<<< HEAD
      v: Math.round(n.velocity || 100)
=======
      v: n.velocity || 100
>>>>>>> 830828ff
    }));
    if (!piano.hasAttribute('xrange')) piano.xrange = region * ticksPerBeat;
    if (!piano.hasAttribute('markstart')) piano.markstart = loopStart * ticksPerBeat;
    if (!piano.hasAttribute('markend')) piano.markend = loopEnd * ticksPerBeat;
    piano.showcursor = false;
    const { min, max } = notes.length
      ? { min: Math.min(...notes.map(n => n.noteNumber)),
          max: Math.max(...notes.map(n => n.noteNumber)) }
      : { min: 60, max: 71 };
    piano.yoffset = Math.max(0, min - 2);
    piano.yrange = Math.max(12, max - min + 5);
    if (piano.redraw) piano.redraw();

    piano.addEventListener('dblclick', ev => {
      const rect = piano.getBoundingClientRect();
      const x = ev.clientX - rect.left;
      const y = ev.clientY - rect.top;
      if (y < piano.xruler) {
        piano.xoffset = 0;
        piano.xrange = region * ticksPerBeat;
        if (piano.redraw) piano.redraw();
        return;
      }
      if (x < piano.yruler + piano.kbwidth) {
        const { min, max } = notes.length
          ? { min: Math.min(...notes.map(n => n.noteNumber)),
              max: Math.max(...notes.map(n => n.noteNumber)) }
          : { min: 60, max: 71 };
        piano.yoffset = Math.max(0, min - 2);
        piano.yrange = Math.max(12, max - min + 5);
        if (piano.redraw) piano.redraw();
      }
    });
  }

  function isNormalized(env) {
    if (!env || !env.breakpoints || !env.breakpoints.length) return false;
    const vals = env.breakpoints.map(b => b.value);
    const minV = Math.min(...vals);
    const maxV = Math.max(...vals);
    return minV >= 0 && maxV <= 1 && (env.rangeMin !== 0 || env.rangeMax !== 1);
  }

  const defaultEditMode = piano ? (piano.editmode || piano.getAttribute('editmode') || 'dragpoly') : 'dragpoly';

  function updateControls() {
    if (canvas) {
      canvas.style.pointerEvents = editing ? 'auto' : 'none';
    }
    if (piano) {
      piano.enable = true;
      piano.editmode = editing ? '' : defaultEditMode;
    }
  }
  if (legendDiv) {
    legendDiv.style.display = 'flex';
    legendDiv.style.flexDirection = 'column';
    legendDiv.style.justifyContent = 'space-between';
    legendDiv.style.alignItems = 'flex-end';
    legendDiv.style.height = canvas.height + 'px';
  }

  function getVisibleRange() {
    if (!notes.length) return { min: 60, max: 71 }; // default middle C octave
    let min = Math.min(...notes.map(n => n.noteNumber));
    let max = Math.max(...notes.map(n => n.noteNumber));
    if (max - min < 11) {
      const extra = 11 - (max - min);
      min = Math.max(0, min - Math.floor(extra / 2));
      max = Math.min(127, max + Math.ceil(extra / 2));
    }
    return { min, max };
  }

  function drawGrid() {
    ctx.clearRect(0, 0, canvas.width, canvas.height);
    const { min, max } = getVisibleRange();
    const noteRange = max - min + 1;

    ctx.strokeStyle = '#ddd';
    for (let b = 0; b <= region; b++) {
      const x = (b / region) * canvas.width;
      ctx.beginPath();
      ctx.lineWidth = b % 4 === 0 ? 2 : 1;
      ctx.moveTo(x, 0);
      ctx.lineTo(x, canvas.height);
      ctx.stroke();
    }
    ctx.lineWidth = 1;

    const h = canvas.height / noteRange;
    for (let n = min; n <= max; n++) {
      const y = canvas.height - (n - min) * h;
      ctx.beginPath();
      ctx.moveTo(0, y);
      ctx.lineTo(canvas.width, y);
      ctx.stroke();
    }
  }

  function drawLabels() {
    const { min, max } = getVisibleRange();
    const noteRange = max - min + 1;
    const h = canvas.height / noteRange;
    ctx.fillStyle = '#000';
    ctx.font = '10px sans-serif';
    for (let n = min; n <= max; n++) {
      if (n % 12 === 0) {
        const y = canvas.height - (n - min) * h;
        const octave = Math.floor(n / 12) - 1;
        ctx.fillText(`C${octave}`, 2, y - 2);
      }
    }
  }

  function drawNotes() {
    const { min, max } = getVisibleRange();
    const noteRange = max - min + 1;
    const h = canvas.height / noteRange;
    ctx.fillStyle = '#0074D9';
    notes.forEach(n => {
      const x = (n.startTime / region) * canvas.width;
      const w = (n.duration / region) * canvas.width;
      const y = canvas.height - (n.noteNumber - min + 1) * h;
      ctx.fillRect(x, y, w, h);
    });
  }

  function drawEnvelope() {
    if (!envSelect || !envSelect.value) return;
    let env;
    if (editing) {
      let bps = drawing ? currentEnv.concat(tailEnv) : currentEnv;
      if (!bps.length && envInfo) {
        bps = envInfo.breakpoints;
      }
      env = envInfo ? { ...envInfo, breakpoints: bps } : { breakpoints: bps };
    } else {
      env = envInfo;
    }
    if (!env || !env.breakpoints || !env.breakpoints.length) return;
    ctx.strokeStyle = '#FF4136';
    ctx.beginPath();
    const needsScale = isNormalized(env);
    env.breakpoints.forEach((bp, i) => {
      const x = piano
        ? ((bp.time * ticksPerBeat - piano.xoffset) / piano.xrange) * canvas.width
        : (bp.time / region) * canvas.width;
      let v = bp.value;
      if (needsScale) {
        v = env.rangeMin + v * (env.rangeMax - env.rangeMin);
      }
      const scale = env.domainMax - env.domainMin;
      const y = canvas.height - ((v - env.domainMin) / scale) * canvas.height;
      if (i === 0) ctx.moveTo(x, y); else ctx.lineTo(x, y);
    });
    ctx.stroke();
  }

  function drawVelocity() {
    if (!velCanvas || !vctx || !piano) return;
    vctx.clearRect(0, 0, velCanvas.width, velCanvas.height);
    const seq = piano.sequence || [];
    const barWidth = Math.max(2,
      (piano.grid || piano.snap) * (velCanvas.width / piano.xrange) * 0.8);

    const drawBar = ev => {
      const x = ((ev.t - piano.xoffset) / piano.xrange) * velCanvas.width;
      const h = ((ev.v || 100) / 127) * velCanvas.height;
      vctx.fillStyle = ev.f ? piano.colnotesel : piano.colnote;
      vctx.fillRect(x, velCanvas.height - h, barWidth, h);
    };

    seq.filter(ev => !ev.f).forEach(drawBar);
    seq.filter(ev => ev.f).forEach(drawBar);
  }

  function envValueAt(bps, t) {
    if (!bps.length) return 0;
    if (t <= bps[0].time) return bps[0].value;
    for (let i = 1; i < bps.length; i++) {
      if (t < bps[i].time) {
        const a = bps[i - 1];
        const b = bps[i];
        const p = (t - a.time) / (b.time - a.time);
        return a.value + p * (b.value - a.value);
      }
    }
    return bps[bps.length - 1].value;
  }

  function updateLegend() {
    if (!legendDiv) return;
    if (!envSelect || !envSelect.value) {
      legendDiv.textContent = '';
      return;
    }
    const param = parseInt(envSelect.value);
    let range = envelopes.find(e => e.parameterId === param);
    if (!range) range = paramRanges[param];
    if (!range || typeof range.rangeMin === 'undefined' && typeof range.min === 'undefined') {
      legendDiv.textContent = '';
      return;
    }
    const min = range.rangeMin !== undefined ? range.rangeMin : range.min;
    const max = range.rangeMax !== undefined ? range.rangeMax : range.max;
    const unit = range.unit ? ' ' + range.unit : '';
    const mid = (min + max) / 2;
    const fmt = v => Number(v).toFixed(2) + unit;
    legendDiv.innerHTML =
      `<div style="text-align:right;">${fmt(max)}</div>` +
      `<div style="text-align:right;">${fmt(mid)}</div>` +
      `<div style="text-align:right;">${fmt(min)}</div>`;
  }

  function draw() {
    ctx.clearRect(0, 0, canvas.width, canvas.height);
    drawEnvelope();
    drawVelocity();
  }

  if (piano && piano.redraw) {
    const origRedraw = piano.redraw.bind(piano);
    piano.redraw = function(...args) {
      origRedraw(...args);
      draw();
    };
  }

  if (envSelect) envSelect.addEventListener('change', () => {
    drawing = false;
    dirty = false;
    currentEnv = [];
    envInfo = null;
    editing = !!envSelect.value;
    if (editing) {
      const pid = parseInt(envSelect.value);
      envInfo = envelopes.find(e => e.parameterId === pid);
      if (!envInfo && paramRanges[pid]) {
        const r = paramRanges[pid];
        envInfo = {
          rangeMin: r.min,
          rangeMax: r.max,
          domainMin: r.min,
          domainMax: r.max,
          unit: r.unit,
          breakpoints: [],
        };
      }
    }
    updateLegend();
    updateControls();
    draw();
  });

  function canvasPos(ev) {
    const rect = canvas.getBoundingClientRect();
    const x = (ev.touches ? ev.touches[0].clientX : ev.clientX) - rect.left;
    const y = (ev.touches ? ev.touches[0].clientY : ev.clientY) - rect.top;
    return { x, y };
  }

  function showValue(ev) {
    if (!envSelect || !envSelect.value || !valueDiv) return;
    const param = parseInt(envSelect.value);
    let env;
    if (editing) {
      let bps = currentEnv;
      if (!bps.length && envInfo) {
        bps = envInfo.breakpoints;
      }
      env = envInfo ? { ...envInfo, breakpoints: bps } : { breakpoints: bps };
    } else {
      env = envInfo;
    }
    if (!env || !env.breakpoints || !env.breakpoints.length) { valueDiv.textContent = ''; return; }
    const pos = canvasPos(ev);
    const t = piano ? (piano.xoffset + (pos.x / canvas.width) * piano.xrange) / ticksPerBeat
                    : (pos.x / canvas.width) * region;
    let v = envValueAt(env.breakpoints, t);
    if (isNormalized(env)) {
      v = env.rangeMin + v * (env.rangeMax - env.rangeMin);
    }
    const unit = env.unit ? ' ' + env.unit : '';
    valueDiv.textContent = v.toFixed(3) + unit;
  }

  function startDraw(ev) {
    if (!editing) return;
    drawing = true;
    dirty = true;
    const { x, y } = canvasPos(ev);
    const t = piano ? (piano.xoffset + (x / canvas.width) * piano.xrange) / ticksPerBeat
                    : (x / canvas.width) * region;
    const env = currentEnv.length ? currentEnv : (envInfo ? envInfo.breakpoints : []);
    const before = env.filter(bp => bp.time < t);
    tailEnv = env.filter(bp => bp.time > t);
    const startV = envValueAt(env, t);
    let v0;
    if (isNormalized(envInfo)) {
      v0 = 1 - y / canvas.height;
    } else {
      v0 = envInfo.domainMax - (y / canvas.height) * (envInfo.domainMax - envInfo.domainMin);
    }
    currentEnv = [...before, { time: t, value: startV }, { time: t, value: v0 }];
    updateControls();
    draw();
    ev.preventDefault();
  }

  function continueDraw(ev) {
    if (!drawing) {
      showValue(ev);
      return;
    }
    const { x, y } = canvasPos(ev);
    const t = piano ? (piano.xoffset + (x / canvas.width) * piano.xrange) / ticksPerBeat
                    : (x / canvas.width) * region;
    let v;
    if (isNormalized(envInfo)) {
      v = 1 - y / canvas.height;
    } else {
      v = envInfo.domainMax - (y / canvas.height) * (envInfo.domainMax - envInfo.domainMin);
    }
    while (tailEnv.length && tailEnv[0].time <= t) {
      tailEnv.shift();
    }
    while (currentEnv.length && t < currentEnv[currentEnv.length - 1].time) {
      currentEnv.pop();
    }
    currentEnv.push({ time: t, value: v });
    draw();
    ev.preventDefault();
  }

  function endDraw() {
    if (drawing) {
      drawing = false;
      currentEnv = currentEnv.concat(tailEnv);
      tailEnv = [];
      draw();
    }
  }

  let velDragging = false;
  function velPos(ev) {
    const rect = velCanvas.getBoundingClientRect();
    const x = (ev.touches ? ev.touches[0].clientX : ev.clientX) - rect.left;
    const y = (ev.touches ? ev.touches[0].clientY : ev.clientY) - rect.top;
    return { x, y };
  }
  function notesAtX(x) {
    const seq = piano.sequence || [];
    const barWidth = Math.max(2,
      (piano.grid || piano.snap) * (velCanvas.width / piano.xrange) * 0.8);
    const list = [];
    for (let i = 0; i < seq.length; i++) {
      const ex = ((seq[i].t - piano.xoffset) / piano.xrange) * velCanvas.width;
      if (x >= ex && x <= ex + barWidth) list.push(i);
    }
    return list;
  }
  function updateVel(ev) {
    if (!velDragging) return;
    const { x, y } = velPos(ev);
    const indices = notesAtX(x);
    if (!indices.length) return;
    const v = Math.max(1,
      Math.min(127, Math.round(127 - (y / velCanvas.height) * 127)));
    const anySel = piano.sequence.some(ev => ev.f);
    const selected = indices.filter(i => piano.sequence[i].f);
    const targets = anySel && selected.length ? selected : indices;
    targets.forEach(i => { piano.sequence[i].v = v; });
    drawVelocity();
    ev.preventDefault();
  }
  function startVel(ev) {
    velDragging = true;
    updateVel(ev);
  }
  function endVel() {
    velDragging = false;
  }

  canvas.addEventListener('mousedown', startDraw);
  canvas.addEventListener('touchstart', startDraw);
  canvas.addEventListener('mousemove', continueDraw);
  canvas.addEventListener('touchmove', continueDraw);
  canvas.addEventListener('mouseleave', () => { if (!drawing && valueDiv) valueDiv.textContent = ''; });
  document.addEventListener('mouseup', endDraw);
  document.addEventListener('touchend', endDraw);

  if (velCanvas) {
    velCanvas.addEventListener('mousedown', startVel);
    velCanvas.addEventListener('touchstart', startVel);
    velCanvas.addEventListener('mousemove', updateVel);
    velCanvas.addEventListener('touchmove', updateVel);
    document.addEventListener('mouseup', endVel);
    document.addEventListener('touchend', endVel);
  }


  if (saveClipForm) saveClipForm.addEventListener('submit', () => {
    if (piano && notesInput) {
      const seq = piano.sequence || [];
      notesInput.value = JSON.stringify(seq.map(ev => ({
        noteNumber: ev.n,
        startTime: ev.t / ticksPerBeat,
        duration: ev.g / ticksPerBeat,
        velocity: ev.v ?? 100.0,
        offVelocity: 0.0
      })));
    }
    if (envsInput) {
      let envs = envelopes.map(e => ({ parameterId: e.parameterId, breakpoints: e.breakpoints }));
      if (editing && envSelect && envSelect.value) {
        const pid = parseInt(envSelect.value);
        let bps = currentEnv;
        if (!bps.length && envInfo) {
          bps = envInfo.breakpoints;
        }
        const newEnv = { parameterId: pid, breakpoints: bps };
        const idx = envs.findIndex(e => e.parameterId === pid);
        if (idx >= 0) envs[idx] = newEnv; else envs.push(newEnv);
      }
      envsInput.value = JSON.stringify(envs);
    }
    if (regionInput) regionInput.value = (piano.xrange / ticksPerBeat).toFixed(6);
    if (loopStartInput) loopStartInput.value = (piano.markstart / ticksPerBeat).toFixed(6);
    if (loopEndInput) loopEndInput.value = (piano.markend / ticksPerBeat).toFixed(6);
  });
  if (envSelect && envSelect.value) {
    envSelect.dispatchEvent(new Event('change'));
  } else {
    updateLegend();
    updateControls();
    draw();
  }
}

document.addEventListener('DOMContentLoaded', initSetInspector);<|MERGE_RESOLUTION|>--- conflicted
+++ resolved
@@ -81,11 +81,8 @@
       t: Math.round(n.startTime * ticksPerBeat),
       n: n.noteNumber,
       g: Math.round(n.duration * ticksPerBeat),
-<<<<<<< HEAD
       v: Math.round(n.velocity || 100)
-=======
-      v: n.velocity || 100
->>>>>>> 830828ff
+
     }));
     if (!piano.hasAttribute('xrange')) piano.xrange = region * ticksPerBeat;
     if (!piano.hasAttribute('markstart')) piano.markstart = loopStart * ticksPerBeat;
