{% extends "base.html" %}
{% block content %}
<h2>Synth Parameter Editor (Drift)</h2>
<p><em>Edit parameter values and save as a new preset.</em></p>
{% if message %}
  <p class="{{ message_type if message_type else ('success' if success else 'error') }}">{{ message }}</p>
{% endif %}
{% if not preset_selected %}
<form method="post" action="{{ host_prefix }}/synth-params" style="margin-bottom:1em;">
    <input type="hidden" name="action" value="new_preset">
    <input type="hidden" name="preset_select" value="{{ default_preset_path }}">
    <button type="submit">Create New Drift Preset</button>
</form>
<div class="file-browser" data-root="{{ browser_root }}" data-action="{{ host_prefix }}/synth-params" data-field="preset_select" data-value="select_preset" data-filter="drift">
    {{ file_browser_html | safe }}
</div>
{% else %}
<<<<<<< HEAD
<form method="post" action="{{ host_prefix }}/synth-params" id="param-form">
    <input type="hidden" name="action" id="action-input" value="save_params">
    <input type="hidden" name="preset_select" value="{{ selected_preset }}">
    <input type="hidden" name="param_count" value="{{ param_count }}">
    <button type="submit" onclick="document.getElementById('action-input').value='reset_preset';">Choose Another Preset</button>
    <p class="current-preset">Editing: {{ selected_preset.split('/')[-1] }}</p>
    {{ macro_knobs_html | safe }}
    <div class="param-list">
        {{ params_html | safe }}
    </div>
    <label>New Preset Name: <input type="text" name="new_preset_name"></label>
    <button type="submit">Save Parameters</button>
</form>
=======
    <form method="post" action="{{ host_prefix }}/synth-params" id="param-form">
        <input type="hidden" name="action" id="action-input" value="save_params">
        <input type="hidden" name="preset_select" value="{{ selected_preset }}">
        <input type="hidden" name="param_count" value="{{ param_count }}">
        <div class="preset-controls">
            <label class="preset-name">Preset Name: <input type="text" name="new_preset_name" value="{{ selected_preset.split('/')[-1] }}"></label>
            <button type="submit">Save Preset</button>
            <button type="submit" onclick="document.getElementById('action-input').value='reset_preset';">Choose Another Preset</button>
        </div>
        <p class="current-preset">Editing: {{ selected_preset.split('/')[-1] }}</p>
        <div class="param-list">
            {{ params_html | safe }}
        </div>
    </form>
>>>>>>> 236222a4
{% endif %}
{% endblock %}
{% block scripts %}
<script type="module" src="{{ host_prefix }}/static/file_browser.js"></script>
<script src="{{ host_prefix }}/static/input-knobs.js"></script>
<script src="{{ host_prefix }}/static/params_knobs.js"></script>
{% endblock %}
<|MERGE_RESOLUTION|>--- conflicted
+++ resolved
@@ -15,7 +15,6 @@
     {{ file_browser_html | safe }}
 </div>
 {% else %}
-<<<<<<< HEAD
 <form method="post" action="{{ host_prefix }}/synth-params" id="param-form">
     <input type="hidden" name="action" id="action-input" value="save_params">
     <input type="hidden" name="preset_select" value="{{ selected_preset }}">
@@ -29,22 +28,7 @@
     <label>New Preset Name: <input type="text" name="new_preset_name"></label>
     <button type="submit">Save Parameters</button>
 </form>
-=======
-    <form method="post" action="{{ host_prefix }}/synth-params" id="param-form">
-        <input type="hidden" name="action" id="action-input" value="save_params">
-        <input type="hidden" name="preset_select" value="{{ selected_preset }}">
-        <input type="hidden" name="param_count" value="{{ param_count }}">
-        <div class="preset-controls">
-            <label class="preset-name">Preset Name: <input type="text" name="new_preset_name" value="{{ selected_preset.split('/')[-1] }}"></label>
-            <button type="submit">Save Preset</button>
-            <button type="submit" onclick="document.getElementById('action-input').value='reset_preset';">Choose Another Preset</button>
-        </div>
-        <p class="current-preset">Editing: {{ selected_preset.split('/')[-1] }}</p>
-        <div class="param-list">
-            {{ params_html | safe }}
-        </div>
-    </form>
->>>>>>> 236222a4
+
 {% endif %}
 {% endblock %}
 {% block scripts %}
