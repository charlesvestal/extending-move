--- conflicted
+++ resolved
@@ -833,14 +833,11 @@
             row1 = "".join(amp_adsr)
             if row1:
                 ordered.append(
-                    '<canvas id="amp-env-canvas" class="adsr-canvas env1-section" width="380" height="100"></canvas>'
+                    '<canvas id="amp-env-canvas" class="adsr-canvas env1-section" width="300" height="88"></canvas>'
                 )
                 ordered.append(
-<<<<<<< HEAD
                     f'<div class="param-row env1-row env1-section"><span class="param-row-label">Amp envelope</span>{row1}</div>'
-=======
-                    '<canvas id="amp-env-canvas" class="adsr-canvas env1-section" width="300" height="88"></canvas>'
->>>>>>> 54188fe4
+
                 )
             if cycle_toggle:
                 ordered.append(
@@ -854,11 +851,8 @@
                     '<canvas id="env2-canvas" class="adsr-canvas env2-section hidden" width="380" height="100"></canvas>'
                 )
                 ordered.append(
-<<<<<<< HEAD
                     f'<div class="param-row env2-adsr env2-section hidden"><span class="param-row-label">Env 2</span>{row2_main}</div>'
-=======
-                    '<canvas id="env2-canvas" class="adsr-canvas env2-section hidden" width="300" height="88"></canvas>'
->>>>>>> 54188fe4
+
                 )
             if any([cycle_mid, cycle_hold, cycle_rate, cycle_ratio, cycle_time, cycle_sync, cycle_mode]):
                 # Hide unselected rate controls based on current mode
