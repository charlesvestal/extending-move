/* Add Ableton Sans font faces with correct filenames */
@font-face {
    font-family: 'Ableton Sans';
    src: url('/static/fonts/ableton-sans-regular.2667c981.woff2') format('woff2'),
         url('/static/fonts/ableton-sans-regular.96781b02.woff') format('woff');
    font-weight: 400;
    font-style: normal;
}

@font-face {
    font-family: 'Ableton Sans';
    src: url('/static/fonts/ableton-sans-regular-italic.57c63ecd.woff2') format('woff2'),
         url('/static/fonts/ableton-sans-regular-italic.3396038c.woff') format('woff');
    font-weight: 400;
    font-style: italic;
}

@font-face {
    font-family: 'Ableton Sans';
    src: url('/static/fonts/ableton-sans-medium.0cbbf7a5.woff2') format('woff2'),
         url('/static/fonts/ableton-sans-medium.1dc02bda.woff') format('woff');
    font-weight: 500;
    font-style: normal;
}

@font-face {
    font-family: 'Ableton Sans';
    src: url('/static/fonts/ableton-sans-medium-italic.0b876bb7.woff2') format('woff2'),
         url('/static/fonts/ableton-sans-medium-italic.2f6b17c5.woff') format('woff');
    font-weight: 500;
    font-style: italic;
}

@font-face {
    font-family: 'Ableton Sans';
    src: url('/static/fonts/ableton-sans-bold.3852fc5e.woff2') format('woff2'),
         url('/static/fonts/ableton-sans-bold.72207915.woff') format('woff');
    font-weight: 700;
    font-style: normal;
}

@font-face {
    font-family: 'Ableton Sans';
    src: url('/static/fonts/ableton-sans-bold-italic.472dc9f8.woff2') format('woff2'),
         url('/static/fonts/ableton-sans-bold-italic.e6c549c2.woff') format('woff');
    font-weight: 700;
    font-style: italic;
}

/* Base styles */
body {
    font-family: 'Ableton Sans', Arial, sans-serif;
    margin: 0;
    padding: 0;
    background-color: #f8f8f8;
    color: #262626;
    line-height: 1.5;
    -webkit-font-smoothing: antialiased;
    -moz-osx-font-smoothing: grayscale;
}

.text-lg {
    font-size: 1.125rem;
}

@media (min-width: 768px) {
  .md\:text-xl {
    font-size: 2.375rem;
    line-height: 3.125rem;
    letter-spacing: normal;
  }
}

.font-medium {
    font-weight: 500;
}

.mb-3 {
    margin-bottom: 0.75rem;
}

.first\:mt-0:first-child {
    margin-top: 0;
}

.mt-0 {
    margin-top: 0;
}

h1, h2, h3, h4 {
    font-family: 'Ableton Sans', Arial, sans-serif;
    font-weight: 500;
    color: #262626;
    margin-top: 0;
}

#header, #footer
{
    margin-left:10px;
}

h1 {
    font-size: 2.375rem;
    font-weight: 500;
    color: #262626;
    line-height: 3.125rem;
    margin: 1.5rem 0;
    padding-bottom: 0.5rem;
    padding-left: 0.4rem;
    border-bottom: none;
}

h2 {
    font-size: 1.5rem;
    margin-bottom: 1rem;
}

h3 {
    font-size: 1.25rem;
    margin-bottom: 0.5rem;
}

/* Header/Navigation */
.tab {
    display: flex;
    background-color: transparent;
    overflow: visible;
}

.tab button,
.tab a {
    background: transparent;
    border: none;
    padding: 0.75rem 1.25rem;
    color: #262626;
    font-size: 1rem;
    font-weight: 400;
    margin-right: 0.25rem;
    transition: color 0.2s;
    text-decoration: none;
}

.tab button:hover,
.tab a:hover {
    color: #262626;
    background-color: transparent;
}

.tab button.active,
.tab a.active {
    color: #ff764d;
    background-color: transparent;
    border-bottom: none;
    border-radius: 0;
}

/* Main content area */
.tabcontent {
    background-color: white;
    border-radius: 4px;
    border: none;
    margin: 0;
    padding: 2rem;
    box-shadow: 0 1px 3px rgba(0,0,0,0.05);
}

/* Form elements */
input[type="text"],
input[type="number"],
input[type="file"],
select {
    /* display: block; */
    width: 100%;
    max-width: 400px;
    padding: 0.625rem;
    /* margin-bottom: 1rem; */
    border: 1px solid #ddd;
    border-radius: 4px;
    font-size: 0.875rem;
    background-color: white;
    /* font-family: 'Ableton Sans', Arial, sans-serif; */
}

label {
    display: block;
    font-weight: 500;
    margin-bottom: 0.5rem;
    color: #444;
}

.slice-even-group label, .slice-transient-group label {   
    display: inline;
    margin-bottom: 0;
    font-weight: 500;
    color: #444;
}

button, 
input[type="submit"] {
    background-color: #0000ff;
    color: white;
    border: none;
    border-radius: 0px;
    padding: 0.625rem 1.25rem;
    font-size: 1rem;
    line-height: 1.5rem;
    font-weight: 500;
    cursor: pointer;
    transition: background-color 0.2s;
    margin-right: 0.5rem;
    margin-bottom: 0.5rem;
    margin-top: 0.5rem;
    font-family: 'Ableton Sans', Arial, sans-serif;
}

.drum-grid button {
    margin-left: 0.5rem;
}

button:hover, 
input[type="submit"]:hover {
    background-color: #0000cc;
}

/* Card styling for grid layouts */
.drum-grid {
    display: flex;
    flex-direction: column;
    gap: 1rem;
    margin: 1.5rem 0;
}

.drum-grid-row {
    display: flex;
    gap: 1rem;
}

.drum-grid-row .drum-cell {
    flex: 1 1 0;
    min-width: 0;
}

.drum-cell {
    background-color: #f5f5f5;
    border-radius: 4px;
    border: 1px solid #ddd;
    padding: 1rem;
    display: flex;
    flex-direction: column;
    transition: box-shadow 0.2s;
}

.sample-name {
    overflow-wrap: break-word;
    word-break: break-all;
}

.drum-cell:hover {
    box-shadow: 0 2px 8px rgba(0,0,0,0.1);
}

.pad-number {
    font-weight: 600;
    color: #555;
}

/* Waveform styling */
.waveform-container {
    background-color: white;
    border: 1px solid #ddd;
    border-radius: 4px;
    margin: 0.5rem 0;
    padding: 0.5rem;
    min-height: 64px;
    cursor: pointer;
}

#waveform {
    border: 1px solid #ddd;
    border-radius: 4px;
    background-color: #f5f5f5;
    margin-bottom: 1rem;
}

/* Success/Error messages */
.success {
    color: #00a550;
    padding: 0.75rem;
    background-color: #e6f7ef;
    border-radius: 4px;
    margin-bottom: 1rem;
}

.error {
    color: #d73a49;
    padding: 0.75rem;
    background-color: #ffeef0;
    border-radius: 4px;
    margin-bottom: 1rem;
}

/* Informational messages */
.info {
    color: #155724;
    padding: 0.75rem;
    background-color: #e9f7fc;
    border-radius: 4px;
    margin-bottom: 1rem;
}

.current-preset {
    font-weight: 500;
    margin-bottom: 1rem;
}

/* Chord grid styling */
.chord-list {
    margin-top: 2rem;
}

.chord-preview {
    background-color: #f5f5f5;
    border-radius: 4px;
    overflow: hidden;
}

/* Dropdown styling */
select {
    -webkit-appearance: none;
    -moz-appearance: none;
    appearance: none;
    background-image: url("data:image/svg+xml;charset=utf-8,%3Csvg xmlns='http://www.w3.org/2000/svg' width='16' height='16' viewBox='0 0 24 24' fill='none' stroke='%23262626' stroke-width='2' stroke-linecap='round' stroke-linejoin='round'%3E%3Cpath d='M6 9l6 6 6-6'/%3E%3C/svg%3E");
    background-repeat: no-repeat;
    background-position: right 0.75rem center;
    background-size: 16px;
    padding-right: 2.5rem;
    border: 1px solid #ddd;
}

/* Section titles */
.tabcontent h2 {
    font-size: 1.5rem;
    font-weight: 500;
    margin-bottom: 1.5rem;
    border-bottom: none;
}

/* List in dropdown */
/* select option {
    font-family: 'Ableton Sans', Arial, sans-serif;
    padding: 0.5rem;
} */

/* Responsive adjustments */
@media (max-width: 768px) {
    .tab {
        flex-wrap: wrap;
    }
    
    .tab button {
        flex: 1 0 auto;
    }
    
    .tabcontent {
        margin: 1rem 0.5rem;
        padding: 1rem;
    }
}


/* Sample-info layout tweaks */
.sample-info .sample-header {
    display: flex;
    align-items: center;
    gap: 0.5rem;
}

.sample-info .sample-actions {
    display: flex;
    align-items: center;
    gap: 0.5rem;
    margin-top: 0.5rem;
    flex-wrap: wrap;
}

/* Push sample-info to bottom of the cell */
.drum-cell .sample-info {
    margin-top: auto;
}
/* File browser styling */
.file-tree { list-style: none; padding-left: 0; }
.file-tree ul { list-style: none; margin-left: 1rem; padding-left: 0; }
.file-tree li { margin: 0; }
.file-tree .dir > span,
.file-tree .file-entry button { display: block; width: 100%; cursor: pointer; border: none; background: none; text-align: left; padding: 0; }
.file-tree .dir > span:hover,
.file-tree .file-entry button:hover { background: #f0f0f0; }
.file-tree .file-entry button { color: #0066cc; }
.file-tree .dir.closed > span::before { content: "\25B6"; display: inline-block; width: 1em; }
.file-tree .dir.open > span::before { content: "\25BC"; display: inline-block; width: 1em; }
.hidden { display: none; }
.file-tree .dir, .file-tree .file-entry {margin-left: 10px;}
.file-browser {
    max-height: 240px;
    overflow-y: auto;
    border: 1px solid #ccc;
    padding: 0.25rem;
}

<<<<<<< HEAD
/* Pad grid for set management */
.pad-grid {
    display: grid;
    grid-template-columns: repeat(8, 1fr);
    gap: 0.25rem;
    margin-bottom: 1rem;
    max-width:600px;
}

.pad-cell {
    box-shadow: inset 0 0 0 2px transparent;
    border-radius: 4px;
    padding: 0.5rem;
    text-align: center;
    font-weight: 600;
    box-sizing: border-box;
    height:45px;
}

.pad-cell.free {
    cursor: pointer;
    background: #f0f0f0;
}

.pad-cell.occupied {
    cursor: default;
    background: #ffeef0;
}

.pad-grid input[type="radio"] {
    display: none;
}

.pad-grid input[type="radio"]:checked + label {
    box-shadow: inset 0 0 0 2px #333;
    background: #d0e8ff;
}

=======
/* Small icon button for reverting samples */
.sample-header .revert-button {
    background: none;
    border: none;
    padding: 0;
    font-size: 18px;
    line-height: 1;
    cursor: pointer;
}
>>>>>>> 8c2e14a6
<|MERGE_RESOLUTION|>--- conflicted
+++ resolved
@@ -407,7 +407,6 @@
     padding: 0.25rem;
 }
 
-<<<<<<< HEAD
 /* Pad grid for set management */
 .pad-grid {
     display: grid;
@@ -446,7 +445,8 @@
     background: #d0e8ff;
 }
 
-=======
+
+
 /* Small icon button for reverting samples */
 .sample-header .revert-button {
     background: none;
@@ -456,4 +456,3 @@
     line-height: 1;
     cursor: pointer;
 }
->>>>>>> 8c2e14a6
